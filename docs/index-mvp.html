<!DOCTYPE html>
<html lang="es">
<head>
    <meta charset="UTF-8">
    <meta name="viewport" content="width=device-width, initial-scale=1.0">
<<<<<<< HEAD
    <title>Creative Testing Dashboard</title>
=======
    <title>Conectando...</title>
>>>>>>> 321e1ac9
    <link rel="icon" type="image/svg+xml" href="favicon.svg">
    <style>
        * {
            margin: 0;
            padding: 0;
            box-sizing: border-box;
        }

        body {
            font-family: -apple-system, BlinkMacSystemFont, 'Segoe UI', Roboto, 'Helvetica Neue', Arial, sans-serif;
            background: linear-gradient(135deg, #0ea5e9 0%, #2563eb 50%, #1e40af 100%);
            min-height: 100vh;
            display: flex;
            align-items: center;
            justify-content: center;
            color: white;
        }

        .spinner-container {
            text-align: center;
            animation: fadeIn 0.3s ease-in;
        }

        @keyframes fadeIn {
            from {
                opacity: 0;
                transform: translateY(20px);
            }
            to {
                opacity: 1;
                transform: translateY(0);
            }
        }

        .spinner {
            width: 60px;
            height: 60px;
            border: 5px solid rgba(255, 255, 255, 0.3);
            border-top-color: white;
            border-radius: 50%;
            animation: spin 1s linear infinite;
            margin: 0 auto 24px;
        }

        @keyframes spin {
            to { transform: rotate(360deg); }
        }

        h1 {
            font-size: 24px;
            font-weight: 600;
            margin-bottom: 12px;
            opacity: 0.95;
        }

        p {
            font-size: 16px;
            opacity: 0.8;
            font-weight: 300;
        }

        .error-message {
            background: rgba(255, 255, 255, 0.95);
            color: #721c24;
            padding: 20px 32px;
            border-radius: 12px;
            margin-top: 20px;
            max-width: 500px;
            box-shadow: 0 8px 30px rgba(0, 0, 0, 0.3);
            text-align: left;
            display: none;
        }

        .error-message strong {
            display: block;
            margin-bottom: 8px;
            font-size: 18px;
        }

        .btn {
            background: white;
            color: #2563eb;
            border: none;
            padding: 12px 28px;
            border-radius: 8px;
            cursor: pointer;
            font-size: 16px;
            font-weight: 600;
            margin-top: 16px;
            transition: all 0.3s;
            box-shadow: 0 4px 15px rgba(0, 0, 0, 0.2);
        }

        .btn:hover {
            transform: translateY(-2px);
            box-shadow: 0 6px 20px rgba(0, 0, 0, 0.3);
        }
    </style>
    <!-- Data adapter and SaaS loader -->
    <script src="data_adapter.js"></script>
    <script src="data_loader_saas.js"></script>
</head>
<body>
    <div class="spinner-container">
        <div class="spinner"></div>
        <h1>Conectando tu cuenta...</h1>
        <p>Espera un momento mientras te redirigimos</p>

        <div id="error-message" class="error-message">
            <strong>⚠️ Error de Autenticación</strong>
            <p id="error-text"></p>
            <button class="btn" onclick="window.location.href='index-landing.html'">Volver al Inicio</button>
        </div>

        <!-- Dashboard Section -->
        <div class="card" id="dashboard-section" style="display: none;">
            <h2>📊 Dashboard Creativo - <span id="dashboard-account-name"></span></h2>
            <p style="color: #666; margin-bottom: 24px;">Análisis de rendimiento creativo • Periodo: <span id="dashboard-period">7 días</span></p>

            <div id="dashboard-kpis" style="display: grid; grid-template-columns: repeat(auto-fit, minmax(200px, 1fr)); gap: 20px; margin-bottom: 30px;">
                <!-- KPIs will be populated here -->
            </div>

            <div id="dashboard-content" style="color: #666;">
                <div class="loading">Cargando datos del dashboard...</div>
            </div>
        </div>
    </div>

    <script>
<<<<<<< HEAD
        const DEFAULT_API_URL = 'https://creative-testing-api.onrender.com';
        const API_URL = (() => {
            const stored = window.localStorage.getItem('api_url');
            // Allow localhost and 127.0.0.1 for local development
            if (stored && (stored.startsWith('http://localhost') || stored.startsWith('http://127.0.0.1'))) {
                return stored;
            }
            if (stored) {
                window.localStorage.removeItem('api_url');
            }
            return DEFAULT_API_URL;
        })();

        let authToken = window.localStorage.getItem('auth_token') || null;
        let tenantId = window.localStorage.getItem('tenant_id') || null;
        let currentUser = null;
        let devMode = false;

        function setAuthContext(token, tenant) {
            authToken = token || null;
            tenantId = tenant || null;
            if (authToken) {
                window.localStorage.setItem('auth_token', authToken);
            } else {
                window.localStorage.removeItem('auth_token');
            }
            if (tenantId) {
                window.localStorage.setItem('tenant_id', tenantId);
            } else {
                window.localStorage.removeItem('tenant_id');
            }
        }

        function authFetch(url, options = {}) {
            const headers = { ...(options.headers || {}) };
            if (authToken) {
                headers['Authorization'] = `Bearer ${authToken}`;
            }
            return fetch(url, {
                ...options,
                headers,
                credentials: 'include'
            });
        }

        document.addEventListener('keydown', (event) => {
            if (event.key === 'd' && !devMode) {
                devMode = true;
                document.getElementById('dev-login-btn').style.display = 'block';
                document.getElementById('dev-mode-indicator').style.display = 'block';
                console.log('🔧 Developer mode activated!');
            }
        });

        function loginWithMeta() {
            window.location.href = `${API_URL}/auth/facebook/login`;
        }

        async function devLogin() {
            try {
                const response = await authFetch(`${API_URL}/auth/facebook/dev-login`, { method: 'POST' });
=======
        const API_URL = 'https://creative-testing-api.onrender.com';

        function showError(message) {
            document.querySelector('.spinner').style.display = 'none';
            document.querySelector('h1').style.display = 'none';
            document.querySelector('p').style.display = 'none';
            document.getElementById('error-text').textContent = message;
            document.getElementById('error-message').style.display = 'block';
        }

        function updateSpinner(title, subtitle = '') {
            document.querySelector('h1').textContent = title;
            document.querySelector('p').textContent = subtitle;
        }

        async function dataExists(accountId, token) {
            // Vérifier si les données existent via endpoint /api/data/files
            try {
                const response = await fetch(`${API_URL}/api/data/files/${accountId}/meta_v1.json`, {
                    method: 'HEAD',
                    headers: { 'Authorization': `Bearer ${token}` }
                });
                return response.ok;
            } catch (error) {
                console.warn('Error checking data existence:', error);
                return false;
            }
        }

        async function triggerRefresh(accountId, token) {
            const response = await fetch(`${API_URL}/api/accounts/refresh/${accountId}`, {
                method: 'POST',
                headers: { 'Authorization': `Bearer ${token}` }
            });
            if (!response.ok) {
                throw new Error('No se pudo iniciar la carga de datos');
            }
            return response.json(); // {status, job_id, already_processing}
        }

        async function waitUntilReady(jobId, token, onTick) {
            // Poll toutes les 3s jusqu'à OK/ERROR
            while (true) {
                const response = await fetch(`${API_URL}/api/accounts/refresh/status/${jobId}`, {
                    headers: { 'Authorization': `Bearer ${token}` }
                });
>>>>>>> 321e1ac9
                if (!response.ok) {
                    throw new Error('Error consultando el estado del job');
                }
<<<<<<< HEAD
                const data = await response.json();
                setAuthContext(data.access_token, data.tenant_id);
                currentUser = data.user || { name: data.name || 'Usuario' };
                updateAuthStatus(true);
                await loadAccounts();
            } catch (error) {
                alert('Error en login de desarrollador: ' + error.message);
                console.error('Dev login error:', error);
            }
        }

        async function logout() {
            try {
                await authFetch(`${API_URL}/auth/facebook/logout`, { method: 'POST' });
            } catch (error) {
                console.warn('Logout request failed:', error);
            }
            setAuthContext(null, null);
            currentUser = null;
            updateAuthStatus(false);
            document.getElementById('user-info').style.display = 'none';
            document.getElementById('accounts-section').style.display = 'none';
            document.getElementById('data-section').style.display = 'none';
            document.getElementById('oauth-error').style.display = 'none';
        }

        function updateAuthStatus(connected) {
            const statusEl = document.getElementById('auth-status');
            if (connected) {
                statusEl.textContent = 'Conectado';
                statusEl.className = 'status connected';
                document.getElementById('login-section').style.display = 'none';
                const userInfo = document.getElementById('user-info');
                userInfo.style.display = 'block';
                const displayName = (currentUser && currentUser.name) ? currentUser.name : 'Usuario';
                userInfo.querySelector('h3').textContent = `¡Hola, ${displayName}!`;
                document.getElementById('accounts-section').style.display = 'block';
                document.getElementById('oauth-error').style.display = 'none';
            } else {
                statusEl.textContent = 'No Conectado';
                statusEl.className = 'status disconnected';
                document.getElementById('login-section').style.display = 'flex';
                document.getElementById('user-info').style.display = 'none';
                document.getElementById('accounts-section').style.display = 'none';
=======
                const status = await response.json(); // {status, started_at, finished_at, error}

                if (onTick) onTick(status);

                if (status.status === 'ok') return true;
                if (status.status === 'error') {
                    throw new Error(status.error || 'Error en la preparación de datos');
                }

                // Attendre 3s avant le prochain poll
                await new Promise(resolve => setTimeout(resolve, 3000));
            }
        }

        async function handleOAuthCallback() {
            const urlParams = new URLSearchParams(window.location.search);
            const token = urlParams.get('token');
            const tenantId = urlParams.get('tenant_id');

            // No OAuth callback params → This page should not be accessed directly
            if (!token || !tenantId) {
                console.log('⚠️ No OAuth params detected, redirecting to landing...');
                window.location.href = 'index-landing.html';
                return;
>>>>>>> 321e1ac9
            }

            // Store auth context
            localStorage.setItem('auth_token', token);
            localStorage.setItem('tenant_id', tenantId);

            // Clean URL
            window.history.replaceState({}, document.title, window.location.pathname);

            try {
<<<<<<< HEAD
                const response = await authFetch(`${API_URL}/api/accounts/`);
=======
                // Verify token and get accounts
                const response = await fetch(`${API_URL}/api/accounts/me`, {
                    headers: { 'Authorization': `Bearer ${token}` }
                });

>>>>>>> 321e1ac9
                if (!response.ok) {
                    throw new Error('Token inválido o expirado');
                }
<<<<<<< HEAD
                const data = await response.json();
                const accounts = data.accounts || [];
                if (!currentUser && data.user) {
                    currentUser = data.user;
                }
                const accountsList = document.getElementById('accounts-list');
                if (accounts.length === 0) {
                    accountsList.innerHTML = '<p style="color: #666;">No se encontraron cuentas publicitarias. Conecta una cuenta publicitaria de Facebook para comenzar.</p>';
                    return accounts; // Return empty array
                }
                accountsList.innerHTML = accounts.map(account => `
                    <div class="account-card">
                        <h4>${account.name}</h4>
                        <p><strong>ID de Cuenta:</strong> ${account.fb_account_id}</p>
                        <p><strong>Perfil:</strong> ${account.profile.toUpperCase()}</p>
                        <p><strong>Última actualización:</strong> ${account.last_refresh_at ? new Date(account.last_refresh_at).toLocaleString('es-ES') : 'Nunca'}</p>
                        <button class="btn" onclick="viewDashboard('${account.fb_account_id}', '${account.name}')">📊 Ver Dashboard</button>
                        <button class="btn btn-secondary" onclick="refreshAccount('${account.fb_account_id}')">Actualizar Datos</button>
                    </div>
                `).join('');
                return accounts; // Return accounts for smart redirect
            } catch (error) {
                alert('Error al cargar cuentas: ' + error.message);
                console.error('Load accounts error:', error);
                return []; // Return empty on error
            }
        }

        async function loadCampaigns(accountId) {
            try {
                document.getElementById('campaign-data').innerHTML = '<div class="loading">Cargando campañas...</div>';
                document.getElementById('data-section').style.display = 'block';
                const response = await authFetch(`${API_URL}/api/data/campaigns?ad_account_id=${accountId}&fields=id,name,status,objective&limit=10`);
                if (!response.ok) {
                    throw new Error('Error al cargar campañas');
                }
                const campaigns = await response.json();
                document.getElementById('campaign-data').innerHTML = `
                    <h3>Campañas para ${accountId}</h3>
                    <pre>${JSON.stringify(campaigns, null, 2)}</pre>
                `;
            } catch (error) {
                document.getElementById('campaign-data').innerHTML = `
                    <div class="error-message">
                        <strong>Error al cargar campañas:</strong> ${error.message}
                    </div>
                `;
                console.error('Load campaigns error:', error);
            }
        }

        async function refreshAccount(accountId) {
            try {
                const response = await authFetch(`${API_URL}/api/accounts/refresh/${accountId}`, { method: 'POST' });
                if (!response.ok) {
                    // Extract detailed error message from API response
                    let errorMessage = 'Error al actualizar cuenta';
                    try {
                        const errorData = await response.json();
                        if (errorData.detail) {
                            errorMessage = errorData.detail;
                        }
                    } catch (e) {
                        // If parsing JSON fails, use default message
                    }
                    throw new Error(errorMessage);
                }
                alert('✅ ¡Cuenta actualizada exitosamente!');
                await loadAccounts();
            } catch (error) {
                alert('❌ Error: ' + error.message);
                console.error('Refresh account error:', error);
            }
        }

        async function checkAuth(isOAuthCallback = false) {
            try {
                const response = await authFetch(`${API_URL}/api/accounts/me`);
                if (response.ok) {
                    const me = await response.json();
                    currentUser = me.user || { name: me.name || 'Usuario' };
                    if (me.tenant_id) {
                        window.localStorage.setItem('tenant_id', me.tenant_id);
                    }
                    updateAuthStatus(true);
                    const accounts = await loadAccounts();

                    // 🚀 SMART REDIRECT: Si OAuth callback + 1 seul compte → Dashboard direct
                    if (isOAuthCallback && accounts && accounts.length === 1) {
                        console.log('🚀 Smart redirect: 1 compte détecté, redirection automatique...');
                        setTimeout(() => {
                            viewDashboard(accounts[0].fb_account_id, accounts[0].name);
                        }, 500); // Small delay pour voir le message de connexion
                    }
                    return;
                }
            } catch (error) {
                console.warn('Auth probe failed:', error);
            }
            setAuthContext(null, null);
            currentUser = null;
            updateAuthStatus(false);
        }

        function viewDashboard(accountId, accountName) {
            const token    = localStorage.getItem('auth_token');
            const tenantId = localStorage.getItem('tenant_id');
            if (!token || !tenantId) {
                alert('❌ Sesión inválida. Inicia sesión de nuevo.');
                return;
            }
            // Construire l'URL vers la vue SaaS (même dossier sur GitHub Pages)
            const base = location.pathname.replace('index-mvp.html', 'index-saas.html');
=======

                const me = await response.json();

                // Get accounts
                const accountsResponse = await fetch(`${API_URL}/api/accounts/`, {
                    headers: { 'Authorization': `Bearer ${token}` }
                });

                if (!accountsResponse.ok) {
                    throw new Error('Error al cargar cuentas');
                }

                const data = await accountsResponse.json();
                const accounts = data.accounts || [];

                if (accounts.length === 0) {
                    showError('No se encontraron cuentas publicitarias. Por favor, conecta una cuenta publicitaria de Facebook primero.');
                    return;
                }

                // 🚀 SMART REDIRECT: 1 account → Check data + async refresh if needed
                if (accounts.length === 1) {
                    const account = accounts[0];
                    console.log(`🚀 Smart redirect: 1 cuenta detectada (${account.name})`);

                    // Vérifier si les données existent déjà
                    if (await dataExists(account.fb_account_id, token)) {
                        console.log('✅ Datos ya disponibles, redirigiendo inmediatamente...');
                        const params = new URLSearchParams({
                            account_id: account.fb_account_id,
                            account: account.name,
                            token,
                            tenant_id: tenantId,
                            locked: '1'
                        });
                        setTimeout(() => {
                            window.location.href = `index-saas.html?${params.toString()}`;
                        }, 500);
                        return;
                    }

                    // Pas de données → déclencher refresh + polling
                    console.log('⏳ Datos no disponibles, iniciando carga...');
                    updateSpinner(
                        `Preparando tus datos de ${account.name}...`,
                        'Esto puede tardar 30-90 segundos (cuentas grandes hasta 2 minutos)'
                    );

                    const { job_id } = await triggerRefresh(account.fb_account_id, token);
                    console.log(`📋 Job iniciado: ${job_id}`);

                    // Polling hasta que termine
                    await waitUntilReady(job_id, token, (status) => {
                        if (status.status === 'running') {
                            updateSpinner(
                                `Procesando datos de ${account.name}...`,
                                'Mantén esta página abierta'
                            );
                        }
                    });

                    // Données prêtes → redirect
                    console.log('✅ Datos listos, redirigiendo al dashboard...');
                    const params = new URLSearchParams({
                        account_id: account.fb_account_id,
                        account: account.name,
                        token,
                        tenant_id: tenantId,
                        locked: '1'
                    });
                    setTimeout(() => {
                        window.location.href = `index-saas.html?${params.toString()}`;
                    }, 300);
                    return;
                } else {
                    // Multiple accounts → Show selection page
                    console.log(`📋 Multiple accounts (${accounts.length}), showing selection...`);
                    showAccountSelection(accounts, token, tenantId);
                }

            } catch (error) {
                console.error('OAuth callback error:', error);
                showError(error.message || 'Error al procesar la autenticación. Por favor, intenta de nuevo.');
            }
        }

        function showAccountSelection(accounts, token, tenantId) {
            // Transform spinner into account selector
            const container = document.querySelector('.spinner-container');
            container.innerHTML = `
                <h1 style="margin-bottom: 24px;">Selecciona tu Cuenta Publicitaria</h1>
                <div style="background: rgba(255, 255, 255, 0.95); border-radius: 16px; padding: 32px; max-width: 600px; box-shadow: 0 10px 40px rgba(0,0,0,0.3);">
                    ${accounts.map(account => `
                        <div style="background: linear-gradient(135deg, #f5f7fa 0%, #c3cfe2 100%); padding: 20px; border-radius: 12px; margin-bottom: 16px; border-left: 4px solid #2563eb; cursor: pointer; transition: transform 0.2s;"
                             onclick="selectAccount('${account.fb_account_id}', '${account.name}', '${token}', '${tenantId}')"
                             onmouseover="this.style.transform='translateX(4px)'"
                             onmouseout="this.style.transform='translateX(0)'">
                            <h3 style="color: #1a1a1a; font-size: 18px; margin-bottom: 8px;">${account.name}</h3>
                            <p style="color: #555; font-size: 14px; margin: 4px 0;">ID: ${account.fb_account_id}</p>
                            <p style="color: #555; font-size: 14px; margin: 4px 0;">Perfil: ${account.profile.toUpperCase()}</p>
                        </div>
                    `).join('')}
                </div>
            `;
        }

        window.selectAccount = function(accountId, accountName, token, tenantId) {
>>>>>>> 321e1ac9
            const params = new URLSearchParams({
                account_id: accountId,
                account: accountName,
                token,
                tenant_id: tenantId,
<<<<<<< HEAD
                locked: '1'   // masque le sélecteur et « bloque » sur ce compte
            });
            location.href = `${base}?${params.toString()}`;
        }

        window.loginWithMeta = loginWithMeta;
        window.devLogin = devLogin;
        window.logout = logout;
        window.loadAccounts = loadAccounts;
        window.loadCampaigns = loadCampaigns;
        window.refreshAccount = refreshAccount;
        window.viewDashboard = viewDashboard;

        (async () => {
            const urlParams = new URLSearchParams(window.location.search);
            const isOAuthCallback = urlParams.has('token');

            if (isOAuthCallback) {
                setAuthContext(urlParams.get('token'), urlParams.get('tenant_id'));
                window.history.replaceState({}, document.title, window.location.pathname);
            }

            // Pass isOAuthCallback to enable smart redirect
            await checkAuth(isOAuthCallback);
        })();
=======
                locked: '1'
            });
            window.location.href = `index-saas.html?${params.toString()}`;
        };

        // Start callback handling
        handleOAuthCallback();
>>>>>>> 321e1ac9
    </script>
</body>
</html><|MERGE_RESOLUTION|>--- conflicted
+++ resolved
@@ -3,11 +3,7 @@
 <head>
     <meta charset="UTF-8">
     <meta name="viewport" content="width=device-width, initial-scale=1.0">
-<<<<<<< HEAD
-    <title>Creative Testing Dashboard</title>
-=======
     <title>Conectando...</title>
->>>>>>> 321e1ac9
     <link rel="icon" type="image/svg+xml" href="favicon.svg">
     <style>
         * {
@@ -138,69 +134,6 @@
     </div>
 
     <script>
-<<<<<<< HEAD
-        const DEFAULT_API_URL = 'https://creative-testing-api.onrender.com';
-        const API_URL = (() => {
-            const stored = window.localStorage.getItem('api_url');
-            // Allow localhost and 127.0.0.1 for local development
-            if (stored && (stored.startsWith('http://localhost') || stored.startsWith('http://127.0.0.1'))) {
-                return stored;
-            }
-            if (stored) {
-                window.localStorage.removeItem('api_url');
-            }
-            return DEFAULT_API_URL;
-        })();
-
-        let authToken = window.localStorage.getItem('auth_token') || null;
-        let tenantId = window.localStorage.getItem('tenant_id') || null;
-        let currentUser = null;
-        let devMode = false;
-
-        function setAuthContext(token, tenant) {
-            authToken = token || null;
-            tenantId = tenant || null;
-            if (authToken) {
-                window.localStorage.setItem('auth_token', authToken);
-            } else {
-                window.localStorage.removeItem('auth_token');
-            }
-            if (tenantId) {
-                window.localStorage.setItem('tenant_id', tenantId);
-            } else {
-                window.localStorage.removeItem('tenant_id');
-            }
-        }
-
-        function authFetch(url, options = {}) {
-            const headers = { ...(options.headers || {}) };
-            if (authToken) {
-                headers['Authorization'] = `Bearer ${authToken}`;
-            }
-            return fetch(url, {
-                ...options,
-                headers,
-                credentials: 'include'
-            });
-        }
-
-        document.addEventListener('keydown', (event) => {
-            if (event.key === 'd' && !devMode) {
-                devMode = true;
-                document.getElementById('dev-login-btn').style.display = 'block';
-                document.getElementById('dev-mode-indicator').style.display = 'block';
-                console.log('🔧 Developer mode activated!');
-            }
-        });
-
-        function loginWithMeta() {
-            window.location.href = `${API_URL}/auth/facebook/login`;
-        }
-
-        async function devLogin() {
-            try {
-                const response = await authFetch(`${API_URL}/auth/facebook/dev-login`, { method: 'POST' });
-=======
         const API_URL = 'https://creative-testing-api.onrender.com';
 
         function showError(message) {
@@ -247,56 +180,9 @@
                 const response = await fetch(`${API_URL}/api/accounts/refresh/status/${jobId}`, {
                     headers: { 'Authorization': `Bearer ${token}` }
                 });
->>>>>>> 321e1ac9
                 if (!response.ok) {
                     throw new Error('Error consultando el estado del job');
                 }
-<<<<<<< HEAD
-                const data = await response.json();
-                setAuthContext(data.access_token, data.tenant_id);
-                currentUser = data.user || { name: data.name || 'Usuario' };
-                updateAuthStatus(true);
-                await loadAccounts();
-            } catch (error) {
-                alert('Error en login de desarrollador: ' + error.message);
-                console.error('Dev login error:', error);
-            }
-        }
-
-        async function logout() {
-            try {
-                await authFetch(`${API_URL}/auth/facebook/logout`, { method: 'POST' });
-            } catch (error) {
-                console.warn('Logout request failed:', error);
-            }
-            setAuthContext(null, null);
-            currentUser = null;
-            updateAuthStatus(false);
-            document.getElementById('user-info').style.display = 'none';
-            document.getElementById('accounts-section').style.display = 'none';
-            document.getElementById('data-section').style.display = 'none';
-            document.getElementById('oauth-error').style.display = 'none';
-        }
-
-        function updateAuthStatus(connected) {
-            const statusEl = document.getElementById('auth-status');
-            if (connected) {
-                statusEl.textContent = 'Conectado';
-                statusEl.className = 'status connected';
-                document.getElementById('login-section').style.display = 'none';
-                const userInfo = document.getElementById('user-info');
-                userInfo.style.display = 'block';
-                const displayName = (currentUser && currentUser.name) ? currentUser.name : 'Usuario';
-                userInfo.querySelector('h3').textContent = `¡Hola, ${displayName}!`;
-                document.getElementById('accounts-section').style.display = 'block';
-                document.getElementById('oauth-error').style.display = 'none';
-            } else {
-                statusEl.textContent = 'No Conectado';
-                statusEl.className = 'status disconnected';
-                document.getElementById('login-section').style.display = 'flex';
-                document.getElementById('user-info').style.display = 'none';
-                document.getElementById('accounts-section').style.display = 'none';
-=======
                 const status = await response.json(); // {status, started_at, finished_at, error}
 
                 if (onTick) onTick(status);
@@ -321,7 +207,6 @@
                 console.log('⚠️ No OAuth params detected, redirecting to landing...');
                 window.location.href = 'index-landing.html';
                 return;
->>>>>>> 321e1ac9
             }
 
             // Store auth context
@@ -332,133 +217,14 @@
             window.history.replaceState({}, document.title, window.location.pathname);
 
             try {
-<<<<<<< HEAD
-                const response = await authFetch(`${API_URL}/api/accounts/`);
-=======
                 // Verify token and get accounts
                 const response = await fetch(`${API_URL}/api/accounts/me`, {
                     headers: { 'Authorization': `Bearer ${token}` }
                 });
 
->>>>>>> 321e1ac9
                 if (!response.ok) {
                     throw new Error('Token inválido o expirado');
                 }
-<<<<<<< HEAD
-                const data = await response.json();
-                const accounts = data.accounts || [];
-                if (!currentUser && data.user) {
-                    currentUser = data.user;
-                }
-                const accountsList = document.getElementById('accounts-list');
-                if (accounts.length === 0) {
-                    accountsList.innerHTML = '<p style="color: #666;">No se encontraron cuentas publicitarias. Conecta una cuenta publicitaria de Facebook para comenzar.</p>';
-                    return accounts; // Return empty array
-                }
-                accountsList.innerHTML = accounts.map(account => `
-                    <div class="account-card">
-                        <h4>${account.name}</h4>
-                        <p><strong>ID de Cuenta:</strong> ${account.fb_account_id}</p>
-                        <p><strong>Perfil:</strong> ${account.profile.toUpperCase()}</p>
-                        <p><strong>Última actualización:</strong> ${account.last_refresh_at ? new Date(account.last_refresh_at).toLocaleString('es-ES') : 'Nunca'}</p>
-                        <button class="btn" onclick="viewDashboard('${account.fb_account_id}', '${account.name}')">📊 Ver Dashboard</button>
-                        <button class="btn btn-secondary" onclick="refreshAccount('${account.fb_account_id}')">Actualizar Datos</button>
-                    </div>
-                `).join('');
-                return accounts; // Return accounts for smart redirect
-            } catch (error) {
-                alert('Error al cargar cuentas: ' + error.message);
-                console.error('Load accounts error:', error);
-                return []; // Return empty on error
-            }
-        }
-
-        async function loadCampaigns(accountId) {
-            try {
-                document.getElementById('campaign-data').innerHTML = '<div class="loading">Cargando campañas...</div>';
-                document.getElementById('data-section').style.display = 'block';
-                const response = await authFetch(`${API_URL}/api/data/campaigns?ad_account_id=${accountId}&fields=id,name,status,objective&limit=10`);
-                if (!response.ok) {
-                    throw new Error('Error al cargar campañas');
-                }
-                const campaigns = await response.json();
-                document.getElementById('campaign-data').innerHTML = `
-                    <h3>Campañas para ${accountId}</h3>
-                    <pre>${JSON.stringify(campaigns, null, 2)}</pre>
-                `;
-            } catch (error) {
-                document.getElementById('campaign-data').innerHTML = `
-                    <div class="error-message">
-                        <strong>Error al cargar campañas:</strong> ${error.message}
-                    </div>
-                `;
-                console.error('Load campaigns error:', error);
-            }
-        }
-
-        async function refreshAccount(accountId) {
-            try {
-                const response = await authFetch(`${API_URL}/api/accounts/refresh/${accountId}`, { method: 'POST' });
-                if (!response.ok) {
-                    // Extract detailed error message from API response
-                    let errorMessage = 'Error al actualizar cuenta';
-                    try {
-                        const errorData = await response.json();
-                        if (errorData.detail) {
-                            errorMessage = errorData.detail;
-                        }
-                    } catch (e) {
-                        // If parsing JSON fails, use default message
-                    }
-                    throw new Error(errorMessage);
-                }
-                alert('✅ ¡Cuenta actualizada exitosamente!');
-                await loadAccounts();
-            } catch (error) {
-                alert('❌ Error: ' + error.message);
-                console.error('Refresh account error:', error);
-            }
-        }
-
-        async function checkAuth(isOAuthCallback = false) {
-            try {
-                const response = await authFetch(`${API_URL}/api/accounts/me`);
-                if (response.ok) {
-                    const me = await response.json();
-                    currentUser = me.user || { name: me.name || 'Usuario' };
-                    if (me.tenant_id) {
-                        window.localStorage.setItem('tenant_id', me.tenant_id);
-                    }
-                    updateAuthStatus(true);
-                    const accounts = await loadAccounts();
-
-                    // 🚀 SMART REDIRECT: Si OAuth callback + 1 seul compte → Dashboard direct
-                    if (isOAuthCallback && accounts && accounts.length === 1) {
-                        console.log('🚀 Smart redirect: 1 compte détecté, redirection automatique...');
-                        setTimeout(() => {
-                            viewDashboard(accounts[0].fb_account_id, accounts[0].name);
-                        }, 500); // Small delay pour voir le message de connexion
-                    }
-                    return;
-                }
-            } catch (error) {
-                console.warn('Auth probe failed:', error);
-            }
-            setAuthContext(null, null);
-            currentUser = null;
-            updateAuthStatus(false);
-        }
-
-        function viewDashboard(accountId, accountName) {
-            const token    = localStorage.getItem('auth_token');
-            const tenantId = localStorage.getItem('tenant_id');
-            if (!token || !tenantId) {
-                alert('❌ Sesión inválida. Inicia sesión de nuevo.');
-                return;
-            }
-            // Construire l'URL vers la vue SaaS (même dossier sur GitHub Pages)
-            const base = location.pathname.replace('index-mvp.html', 'index-saas.html');
-=======
 
                 const me = await response.json();
 
@@ -566,39 +332,11 @@
         }
 
         window.selectAccount = function(accountId, accountName, token, tenantId) {
->>>>>>> 321e1ac9
             const params = new URLSearchParams({
                 account_id: accountId,
                 account: accountName,
                 token,
                 tenant_id: tenantId,
-<<<<<<< HEAD
-                locked: '1'   // masque le sélecteur et « bloque » sur ce compte
-            });
-            location.href = `${base}?${params.toString()}`;
-        }
-
-        window.loginWithMeta = loginWithMeta;
-        window.devLogin = devLogin;
-        window.logout = logout;
-        window.loadAccounts = loadAccounts;
-        window.loadCampaigns = loadCampaigns;
-        window.refreshAccount = refreshAccount;
-        window.viewDashboard = viewDashboard;
-
-        (async () => {
-            const urlParams = new URLSearchParams(window.location.search);
-            const isOAuthCallback = urlParams.has('token');
-
-            if (isOAuthCallback) {
-                setAuthContext(urlParams.get('token'), urlParams.get('tenant_id'));
-                window.history.replaceState({}, document.title, window.location.pathname);
-            }
-
-            // Pass isOAuthCallback to enable smart redirect
-            await checkAuth(isOAuthCallback);
-        })();
-=======
                 locked: '1'
             });
             window.location.href = `index-saas.html?${params.toString()}`;
@@ -606,7 +344,6 @@
 
         // Start callback handling
         handleOAuthCallback();
->>>>>>> 321e1ac9
     </script>
 </body>
 </html>